/*
 * Copyright 2016, Yahoo Inc.
 * Licensed under the Apache License, Version 2.0
 * See LICENSE file in project root for terms.
 */
package com.yahoo.elide.datastores.hibernate3;

import com.yahoo.elide.annotation.ReadPermission;
import com.yahoo.elide.core.DataStoreTransaction;
import com.yahoo.elide.core.EntityDictionary;
import com.yahoo.elide.core.exceptions.ForbiddenAccessException;
import com.yahoo.elide.core.exceptions.TransactionException;
import com.yahoo.elide.core.filter.HQLFilterOperation;
import com.yahoo.elide.core.filter.Predicate;
import com.yahoo.elide.core.filter.expression.FilterExpression;
import com.yahoo.elide.core.pagination.Pagination;
import com.yahoo.elide.core.sort.Sorting;
import com.yahoo.elide.datastores.hibernate3.filter.CriterionFilterOperation;
import com.yahoo.elide.security.PersistentResource;
import com.yahoo.elide.security.RequestScope;
import com.yahoo.elide.security.User;

import com.google.common.base.Objects;

import org.hibernate.Criteria;
import org.hibernate.FetchMode;
import org.hibernate.HibernateException;
import org.hibernate.ObjectNotFoundException;
import org.hibernate.Query;
import org.hibernate.ScrollMode;
import org.hibernate.Session;
import org.hibernate.collection.AbstractPersistentCollection;
import org.hibernate.criterion.Order;
import org.hibernate.criterion.Projections;
import org.hibernate.criterion.Restrictions;

import java.io.IOException;
import java.io.Serializable;
import java.util.ArrayList;
import java.util.Collection;
import java.util.Collections;
import java.util.LinkedHashSet;
import java.util.List;
import java.util.Optional;
import java.util.Set;
import java.util.stream.Collectors;


/**
 * Hibernate Transaction implementation.
 */
public class HibernateTransaction implements DataStoreTransaction {

    private final Session session;
    private final LinkedHashSet<Runnable> deferredTasks = new LinkedHashSet<>();
    private final boolean isScrollEnabled;
    private final ScrollMode scrollMode;

    /**
     * Instantiates a new Hibernate transaction.
     *
     * @param session the session
     * @deprecated since 2.3.2. Will be removed no later than the release of Elide 3.0.
     */
    @Deprecated
    public HibernateTransaction(Session session) {
        this.session = session;
        this.isScrollEnabled = true;
        this.scrollMode = ScrollMode.FORWARD_ONLY;
    }

    /**
     * Constructor.
     *
     * @param session Hibernate session
     * @param isScrollEnabled Whether or not scrolling is enabled
     * @param scrollMode Scroll mode to use if scrolling enabled
     */
    protected HibernateTransaction(Session session, boolean isScrollEnabled, ScrollMode scrollMode) {
        this.session = session;
        this.isScrollEnabled = isScrollEnabled;
        this.scrollMode = scrollMode;
    }

    @Override
    public void delete(Object object, RequestScope scope) {
        deferredTasks.add(() -> session.delete(object));
    }

    @Override
    public void save(Object object, RequestScope scope) {
        deferredTasks.add(() -> session.saveOrUpdate(object));
    }

    @Override
    public void flush(RequestScope requestScope) {
        try {
            deferredTasks.forEach(Runnable::run);
            deferredTasks.clear();
            session.flush();
        } catch (HibernateException e) {
            throw new TransactionException(e);
        }
    }

    @Override
    public void commit(RequestScope requestScope) {
        try {
            this.flush(requestScope);
            this.session.getTransaction().commit();
        } catch (HibernateException e) {
            throw new TransactionException(e);
        }
    }

    @Override
<<<<<<< HEAD
    public void createObject(Object entity, RequestScope scope) {
        deferredTasks.add(() -> session.persist(entity));
=======
    public <T> T createObject(Class<T> entityClass) {
        try {
            T object = entityClass.newInstance();
            deferredTasks.add(() -> session.persist(object));
            return object;
        } catch (java.lang.InstantiationException | IllegalAccessException e) {
            return null;
        }
    }

    @Deprecated
    @Override
    public <T> T loadObject(Class<T> loadClass, Serializable id) {

        /*
         * No join/global filters can be applied here until this interface can change in Elide 3.0.
         * Ideally, this interface will need a RequestScope so that it can extract the global filter.
         */

        try {
            if (isJoinQuery()) {
                Criteria criteria = session.createCriteria(loadClass).add(Restrictions.idEq(id));
                if (requestScope != null) {
                    joinCriteria(criteria, loadClass);
                }
                @SuppressWarnings("unchecked")
                T record = (T) criteria.uniqueResult();
                return record;
            }
            @SuppressWarnings("unchecked")
            T record = (T) session.get(loadClass, id);
            return record;
        } catch (ObjectNotFoundException e) {
            return null;
        }
>>>>>>> db89042e
    }

    /**
     * load a single record with id and filter.
     *
     * @param entityClass class of query object
     * @param id id of the query object
     * @param filterExpression FilterExpression contains the predicates
     */
    @Override
    public Object loadObject(Class<?> entityClass,
                             Serializable id,
                             Optional<FilterExpression> filterExpression,
                             RequestScope scope) {
        try {
<<<<<<< HEAD
            Criteria criteria = session.createCriteria(entityClass).add(Restrictions.idEq(id));
            if (scope != null && isJoinQuery()) {
                joinCriteria(criteria, entityClass, scope);
=======
            // use load if no join or filter
            if (!filterExpression.isPresent() && !isJoinQuery()) {
                @SuppressWarnings("unchecked")
                T record = (T) session.get(loadClass, id);
                return record;
            }
            Criteria criteria = session.createCriteria(loadClass).add(Restrictions.idEq(id));
            if (requestScope != null && isJoinQuery()) {
                joinCriteria(criteria, loadClass);
>>>>>>> db89042e
            }
            if (filterExpression.isPresent()) {
                CriterionFilterOperation filterOpn = buildCriterionFilterOperation(criteria);
                criteria = filterOpn.apply(filterExpression.get());
            }
<<<<<<< HEAD
            Object record = criteria.uniqueResult();
=======
            @SuppressWarnings("unchecked")
            T record = (T) criteria.uniqueResult();
>>>>>>> db89042e
            return record;
        } catch (ObjectNotFoundException e) {
            return null;
        }
    }

<<<<<<< HEAD
    @Override
    public Iterable<Object> loadObjects(
            Class<?> entityClass,
            Optional<FilterExpression> filterExpression,
            Optional<Sorting> sorting,
            Optional<Pagination> pagination,
            RequestScope scope) {
        com.yahoo.elide.core.RequestScope requestScope;
        try {
            requestScope  = (com.yahoo.elide.core.RequestScope) scope;
        } catch (ClassCastException e) {
            throw new ClassCastException("Fail trying to cast requestscope");
=======
    /**
     * Build the CriterionFilterOperation for provided criteria
     * @param criteria the criteria
     * @return the CriterionFilterOperation
     */
    protected CriterionFilterOperation buildCriterionFilterOperation(Criteria criteria) {
        return new CriterionFilterOperation(criteria);
    }

    @Deprecated
    @Override
    public <T> Iterable<T> loadObjects(Class<T> loadClass) {
        throw new IllegalStateException("" + loadClass);
    }

    @Override
    public <T> Iterable<T> loadObjects(Class<T> loadClass, FilterScope filterScope) {
        Criterion securityCriterion = filterScope.getCriterion(NOT, AND, OR);

        Optional<FilterExpression> filterExpression =
                filterScope.getRequestScope().getLoadFilterExpression(loadClass);

        Criteria criteria = session.createCriteria(loadClass);
        if (securityCriterion != null) {
            criteria.add(securityCriterion);
        }

        if (filterExpression.isPresent()) {
            CriterionFilterOperation filterOpn = buildCriterionFilterOperation(criteria);
            criteria = filterOpn.apply(filterExpression.get());
>>>>>>> db89042e
        }
        Criteria criteria = session.createCriteria(entityClass);

        if (filterExpression.isPresent()) {
            CriterionFilterOperation filterOpn = buildCriterionFilterOperation(criteria);
            criteria = filterOpn.apply(filterExpression.get());
        }

        Set<Order> validatedSortingRules = null;
        if (sorting.isPresent()) {
            if (!sorting.get().isDefaultInstance()) {
                final EntityDictionary dictionary = requestScope.getDictionary();

                validatedSortingRules = sorting.get().getValidSortingRules(entityClass, dictionary).entrySet()
                        .stream()
                        .map(entry -> entry.getValue().equals(Sorting.SortOrder.desc)
                                ? Order.desc(entry.getKey())
                                : Order.asc(entry.getKey())
                        )
                        .collect(Collectors.toCollection(LinkedHashSet::new));
            }
        }

        return loadObjects(
                entityClass,
                criteria,
                Optional.ofNullable(validatedSortingRules),
                pagination,
                scope);
    }

    /**
     * Generates the Hibernate ScrollableIterator for Hibernate Query.
     * @param loadClass The hibernate class to build the query off of.
     * @param criteria The criteria to use for filters
     * @param sortingRules The possibly empty sorting rules.
     * @param pagination The Optional pagination object.
     * @return The Iterable for Hibernate.
     */
    public Iterable loadObjects(final Class<?> loadClass, final Criteria criteria,
            final Optional<Set<Order>> sortingRules, final Optional<Pagination> pagination, RequestScope scope) {

        if (sortingRules.isPresent()) {
            sortingRules.get().forEach(criteria::addOrder);
        }

        if (pagination.isPresent()) {
            final Pagination paginationData = pagination.get();
            paginationData.evaluate(loadClass);
            criteria.setFirstResult(paginationData.getOffset());
            criteria.setMaxResults(paginationData.getLimit());
        } else {
            Integer queryLimit = getQueryLimit();
            if (queryLimit != null) {
                criteria.setMaxResults(queryLimit);
            }
        }

        if (isJoinQuery()) {
            joinCriteria(criteria, loadClass, scope);
        }

        criteria.setResultTransformer(Criteria.DISTINCT_ROOT_ENTITY);
        if (!isScrollEnabled || isJoinQuery()) {
            return criteria.list();
        }
        return new ScrollableIterator(criteria.scroll(scrollMode));
    }

    @Override
    public <T> Long getTotalRecords(Class<T> entityClass) {
        final Criteria sessionCriteria = session.createCriteria(entityClass);
        sessionCriteria.setProjection(Projections.rowCount());
        return (Long) sessionCriteria.uniqueResult();
    }

    /**
     * Should this transaction use JOINs. Override to force joins.
     *
     * @return true to use join logic
     */
    public boolean isJoinQuery() {
        return false;
    }

    private <T> void joinCriteria(Criteria criteria, final Class<T> loadClass, RequestScope scope) {
        com.yahoo.elide.core.RequestScope requestScope;
        try {
            requestScope  = (com.yahoo.elide.core.RequestScope) scope;
        } catch (ClassCastException e) {
            throw new ClassCastException("Fail trying to cast requestscope");
        }
        EntityDictionary dictionary = requestScope.getDictionary();
        String type = dictionary.getJsonAliasFor(loadClass);
        Set<String> fields = Objects.firstNonNull(
                requestScope.getSparseFields().get(type), Collections.<String>emptySet());
        for (String field : fields) {
            try {
                checkFieldReadPermission(loadClass, field, scope);
                criteria.setFetchMode(field, FetchMode.JOIN);
            } catch (ForbiddenAccessException e) {
                // continue
            }
        }

        for (String include : getIncludeList(scope)) {
            criteria.setFetchMode(include, FetchMode.JOIN);
        }
    }

    /**
     * Parse include param into list of include fields.
     * @return list of include fields
     */
    public List<String> getIncludeList(RequestScope scope) {
        com.yahoo.elide.core.RequestScope requestScope;
        try {
            requestScope  = (com.yahoo.elide.core.RequestScope) scope;
        } catch (ClassCastException e) {
            throw new ClassCastException("Fail trying to cast requestscope");
        }
        List<String> includeParam;
        if (!requestScope.getQueryParams().isPresent()) {
            return Collections.emptyList();
        }
        includeParam = requestScope.getQueryParams().get().get("include");
        if (includeParam == null || includeParam.isEmpty()) {
            return Collections.emptyList();
        }

        ArrayList<String> list = new ArrayList<>();
        for (String includeList : includeParam) {
            for (String includeItem : includeList.split(",")) {
                for (int idx = 0; idx != -1;) {
                    idx = includeItem.indexOf('.', idx + 1);
                    String field = (idx == -1) ? includeItem : includeItem.substring(0, idx);
                    list.add(field);
                }
            }
        }
        return list;
    }

    private <T> void checkFieldReadPermission(final Class<T> loadClass, String field, RequestScope scope) {
        // wrap class as PersistentResource in order to check permission
        com.yahoo.elide.core.RequestScope requestScope;
        try {
            requestScope  = (com.yahoo.elide.core.RequestScope) scope;
        } catch (ClassCastException e) {
            throw new ClassCastException("Fail trying to cast requestscope");
        }
        PersistentResource<T> resource = new PersistentResource<T>() {
            @Override
            public boolean matchesId(String id) {
                return false;
            }

            @Override
            public Optional<String> getUUID() {
                return Optional.empty();
            }

            @Override
            public String getId() {
                return null;
            }

            @Override
            public String getType() {
                return null;
            }

            @Override
            public T getObject() {
                return null;
            }

            @Override
            public Class<T> getResourceClass() {
                return loadClass;
            }

            @Override
            public com.yahoo.elide.security.RequestScope getRequestScope() {
                return requestScope;
            }
        };

        requestScope.getPermissionExecutor().checkUserPermissions(resource, ReadPermission.class, field);
    }

    public Object getRelation(
            DataStoreTransaction relationTx,
            Object entity,
            String relationName,
            Optional<FilterExpression> filterExpression,
            Optional<Sorting> sorting,
            Optional<Pagination> pagination,
            RequestScope scope) {
        com.yahoo.elide.core.RequestScope requestScope;
        try {
            requestScope  = (com.yahoo.elide.core.RequestScope) scope;
        } catch (ClassCastException e) {
            throw new ClassCastException("Fail trying to cast requestscope");
        }
        EntityDictionary dictionary = requestScope.getDictionary();
        Object val = com.yahoo.elide.core.PersistentResource.getValue(entity, relationName, dictionary);
        if (val instanceof Collection) {
            Collection filteredVal = (Collection) val;
            if (filteredVal instanceof AbstractPersistentCollection) {
                @SuppressWarnings("unchecked")
                Class<?> relationClass = dictionary.getParameterizedType(entity, relationName);
                final Optional<Query> possibleQuery =
                        new HQLTransaction.Builder<>(session, filteredVal, relationClass,
                        dictionary)
                        .withPossibleFilterExpression(filterExpression)
                        .withPossibleSorting(sorting)
                        .withPossiblePagination(pagination)
                        .build();
                if (possibleQuery.isPresent()) {
                    return possibleQuery.get().list();
                }
            }
        }
        return val;
    }

    @Override
    @Deprecated
    public <T> Collection filterCollection(Collection collection, Class<T> entityClass, Set<Predicate> predicates) {
        if ((collection instanceof AbstractPersistentCollection) && !predicates.isEmpty()) {
            String filterString = new HQLFilterOperation().applyAll(predicates);

            if (filterString.length() != 0) {
                Query query = session.createFilter(collection, filterString);

                for (Predicate predicate : predicates) {
                    if (predicate.getOperator().isParameterized()) {
                        String name = predicate.getFieldPath().replace('.', '_');
                        query = query.setParameterList(name, predicate.getValues());
                    }
                }

                return query.setResultTransformer(Criteria.DISTINCT_ROOT_ENTITY).list();
            }
        }

        return collection;
    }

    @Override
    @Deprecated
    public <T> Collection filterCollectionWithSortingAndPagination(final Collection collection,
                                                                   final Class<T> entityClass,
                                                                   final EntityDictionary dictionary,
                                                                   final Optional<Set<Predicate>> filters,
                                                                   final Optional<Sorting> sorting,
                                                                   final Optional<Pagination> pagination) {
        if (((collection instanceof AbstractPersistentCollection))
                && (filters.isPresent() || sorting.isPresent() || pagination.isPresent())) {
            @SuppressWarnings("unchecked")
            final Optional<Query> possibleQuery = new HQLTransaction.Builder<>(session, collection, entityClass,
                    dictionary)
                    .withPossibleFilters(filters)
                    .withPossibleSorting(sorting)
                    .withPossiblePagination(pagination)
                    .build();
            if (possibleQuery.isPresent()) {
                return possibleQuery.get().list();
            }
        }
        return collection;
    }

    @Override
    public void close() throws IOException {
        if (session.isOpen() && session.getTransaction().isActive()) {
            session.getTransaction().rollback();
            throw new IOException("Transaction not closed");
        }
    }

    @Override
    public User accessUser(Object opaqueUser) {
        return new User(opaqueUser);
    }

<<<<<<< HEAD
=======
    @Override
    public void setRequestScope(RequestScope requestScope) {
        this.requestScope = requestScope;
    }

    /**
     * Overrideable default query limit for the data store
     * @return default limit
     */
>>>>>>> db89042e
    public Integer getQueryLimit() {
        // no limit
        return null;
    }
}<|MERGE_RESOLUTION|>--- conflicted
+++ resolved
@@ -114,46 +114,8 @@
     }
 
     @Override
-<<<<<<< HEAD
     public void createObject(Object entity, RequestScope scope) {
         deferredTasks.add(() -> session.persist(entity));
-=======
-    public <T> T createObject(Class<T> entityClass) {
-        try {
-            T object = entityClass.newInstance();
-            deferredTasks.add(() -> session.persist(object));
-            return object;
-        } catch (java.lang.InstantiationException | IllegalAccessException e) {
-            return null;
-        }
-    }
-
-    @Deprecated
-    @Override
-    public <T> T loadObject(Class<T> loadClass, Serializable id) {
-
-        /*
-         * No join/global filters can be applied here until this interface can change in Elide 3.0.
-         * Ideally, this interface will need a RequestScope so that it can extract the global filter.
-         */
-
-        try {
-            if (isJoinQuery()) {
-                Criteria criteria = session.createCriteria(loadClass).add(Restrictions.idEq(id));
-                if (requestScope != null) {
-                    joinCriteria(criteria, loadClass);
-                }
-                @SuppressWarnings("unchecked")
-                T record = (T) criteria.uniqueResult();
-                return record;
-            }
-            @SuppressWarnings("unchecked")
-            T record = (T) session.get(loadClass, id);
-            return record;
-        } catch (ObjectNotFoundException e) {
-            return null;
-        }
->>>>>>> db89042e
     }
 
     /**
@@ -162,46 +124,38 @@
      * @param entityClass class of query object
      * @param id id of the query object
      * @param filterExpression FilterExpression contains the predicates
+     * @param scope Request scope associated with specific request
      */
     @Override
     public Object loadObject(Class<?> entityClass,
                              Serializable id,
                              Optional<FilterExpression> filterExpression,
                              RequestScope scope) {
-        try {
-<<<<<<< HEAD
+
+        try {
             Criteria criteria = session.createCriteria(entityClass).add(Restrictions.idEq(id));
             if (scope != null && isJoinQuery()) {
                 joinCriteria(criteria, entityClass, scope);
-=======
-            // use load if no join or filter
-            if (!filterExpression.isPresent() && !isJoinQuery()) {
-                @SuppressWarnings("unchecked")
-                T record = (T) session.get(loadClass, id);
-                return record;
-            }
-            Criteria criteria = session.createCriteria(loadClass).add(Restrictions.idEq(id));
-            if (requestScope != null && isJoinQuery()) {
-                joinCriteria(criteria, loadClass);
->>>>>>> db89042e
             }
             if (filterExpression.isPresent()) {
                 CriterionFilterOperation filterOpn = buildCriterionFilterOperation(criteria);
                 criteria = filterOpn.apply(filterExpression.get());
             }
-<<<<<<< HEAD
-            Object record = criteria.uniqueResult();
-=======
-            @SuppressWarnings("unchecked")
-            T record = (T) criteria.uniqueResult();
->>>>>>> db89042e
-            return record;
+            return criteria.uniqueResult();
         } catch (ObjectNotFoundException e) {
             return null;
         }
     }
 
-<<<<<<< HEAD
+    /**
+     * Build the CriterionFilterOperation for provided criteria
+     * @param criteria the criteria
+     * @return the CriterionFilterOperation
+     */
+    protected CriterionFilterOperation buildCriterionFilterOperation(Criteria criteria) {
+        return new CriterionFilterOperation(criteria);
+    }
+
     @Override
     public Iterable<Object> loadObjects(
             Class<?> entityClass,
@@ -214,38 +168,6 @@
             requestScope  = (com.yahoo.elide.core.RequestScope) scope;
         } catch (ClassCastException e) {
             throw new ClassCastException("Fail trying to cast requestscope");
-=======
-    /**
-     * Build the CriterionFilterOperation for provided criteria
-     * @param criteria the criteria
-     * @return the CriterionFilterOperation
-     */
-    protected CriterionFilterOperation buildCriterionFilterOperation(Criteria criteria) {
-        return new CriterionFilterOperation(criteria);
-    }
-
-    @Deprecated
-    @Override
-    public <T> Iterable<T> loadObjects(Class<T> loadClass) {
-        throw new IllegalStateException("" + loadClass);
-    }
-
-    @Override
-    public <T> Iterable<T> loadObjects(Class<T> loadClass, FilterScope filterScope) {
-        Criterion securityCriterion = filterScope.getCriterion(NOT, AND, OR);
-
-        Optional<FilterExpression> filterExpression =
-                filterScope.getRequestScope().getLoadFilterExpression(loadClass);
-
-        Criteria criteria = session.createCriteria(loadClass);
-        if (securityCriterion != null) {
-            criteria.add(securityCriterion);
-        }
-
-        if (filterExpression.isPresent()) {
-            CriterionFilterOperation filterOpn = buildCriterionFilterOperation(criteria);
-            criteria = filterOpn.apply(filterExpression.get());
->>>>>>> db89042e
         }
         Criteria criteria = session.createCriteria(entityClass);
 
@@ -533,18 +455,10 @@
         return new User(opaqueUser);
     }
 
-<<<<<<< HEAD
-=======
-    @Override
-    public void setRequestScope(RequestScope requestScope) {
-        this.requestScope = requestScope;
-    }
-
     /**
      * Overrideable default query limit for the data store
      * @return default limit
      */
->>>>>>> db89042e
     public Integer getQueryLimit() {
         // no limit
         return null;
